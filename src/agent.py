"""
This script acts as the MCP host, the AI agent which calls tools to answer questions.

Most of the script was copied and adapted from the official MCP documentation "Build an MCP client" available at:
https://modelcontextprotocol.io/docs/develop/build-client
raw file available here:
https://github.com/modelcontextprotocol/quickstart-resources/blob/main/mcp-client-python/client.py
"""

import asyncio
from src.util.client import MCPClient
from src.util.utils import get_root_dir
from src.mcp_servers.database import get_tables, get_schema

from anthropic import Anthropic
from dotenv import load_dotenv
import os
import json

load_dotenv()  # load environment variables from .env

class Agent:
    def __init__(self):
        self.tools = []
        self.anthropic = Anthropic(api_key=os.getenv("ANTHROPIC_API_KEY")) # Initialise Claude
        
        # Add built-in math tool
        self.math_tools = [{
            "name": "calculate",
            "description": "Execute Python mathematical expressions safely. Use for arithmetic, percentages, conversions, etc.",
            "input_schema": {
                "type": "object",
                "properties": {
                    "expression": {
                        "type": "string",
                        "description": "Python mathematical expression to evaluate (e.g., '(100 * 1.1672)', '(67949000 - 22427000) / 22427000 * 100')"
                    }
                },
                "required": ["expression"]
            }
        }]
    
    def calculate(self, expression: str) -> dict:
        """
        Safely execute Python mathematical expressions.
        """
        try:
            # Only allow safe mathematical operations
            allowed_names = {
                "__builtins__": {},
                "abs": abs, "round": round, "min": min, "max": max,
                "sum": sum, "pow": pow, "divmod": divmod,
                # Math functions
                "math": __import__("math"),
            }
            
            print(f"DEBUG: Calculating expression: {expression}")
            result = eval(expression, allowed_names, {})
            print(f"DEBUG: Calculation result: {result}")
            
            return {
                "expression": expression,
                "result": result,
                "type": type(result).__name__
            }
        except Exception as e:
            print(f"DEBUG: Calculation error: {e}")
            return {
                "expression": expression,
                "error": str(e),
                "result": None
            }

    async def initialise_servers(self):

        # Initialize tools lists
        self.wikipedia_tools = []
        self.database_tools = []
        self.currency_tools = []
        
        # Initialize database schema info once
        self.database_schema_info = ""

        # Initialise the Wikipedia MCP server
        try:
            self.wikipedia_client = MCPClient()
            await self.wikipedia_client.connect_to_server("python", ["-m", "wikipedia_mcp", "--transport", "stdio"])

            wikipedia_tools = await self.wikipedia_client.list_tools()
            self.wikipedia_tools = [{
                "name": tool.name,
                "description": tool.description,
                "input_schema": tool.inputSchema
            } for tool in wikipedia_tools]
            print("Wikipedia MCP server initialized successfully")
        except Exception as e:
            print(f"Warning: Failed to initialize Wikipedia MCP server: {e}")
            # Ensure client is properly cleaned up if initialization fails
            if hasattr(self, 'wikipedia_client') and self.wikipedia_client is not None:
                try:
                    await self.wikipedia_client.cleanup()
                except:
                    pass
            self.wikipedia_client = None

        # Initialise the OWID database MCP server
        try:
            self.database_client = MCPClient()
            await self.database_client.connect_to_server("python", ["-m", "src.mcp_servers.database"])

            database_tools = await self.database_client.list_tools()
            self.database_tools = [{
                "name": tool.name,
                "description": tool.description,
                "input_schema": tool.inputSchema
            } for tool in database_tools]
            print("Database MCP server initialized successfully")
        except Exception as e:
            print(f"Warning: Failed to initialize Database MCP server: {e}")
            # Ensure client is properly cleaned up if initialization fails
            if hasattr(self, 'database_client') and self.database_client is not None:
                try:
                    await self.database_client.cleanup()
                except:
                    pass
            self.database_client = None

        # Initialise the Currency Converter MCP server
        try:
            self.currency_client = MCPClient()
            await self.currency_client.connect_to_server("python", ["-m", "src.mcp_servers.currency_converter"])

            currency_tools = await self.currency_client.list_tools()
            self.currency_tools = [{
                "name": tool.name,
                "description": tool.description,
                "input_schema": tool.inputSchema
            } for tool in currency_tools]
            print("Currency Converter MCP server initialized successfully")
        except Exception as e:
            print(f"Warning: Failed to initialize Currency Converter MCP server: {e}")
            # Ensure client is properly cleaned up if initialization fails
            if hasattr(self, 'currency_client') and self.currency_client is not None:
                try:
                    await self.currency_client.cleanup()
                except:
                    pass
            self.currency_client = None

        self.tools = self.wikipedia_tools + self.database_tools + self.currency_tools + self.math_tools
        
        # Fetch database schema once during initialization
        print("DEBUG: Fetching database schema once during initialization...")
        try:
            # Use the imported get_tables function directly
            table_names = get_tables()
            print(f"DEBUG: Found tables: {table_names}")
            
            if table_names and not (len(table_names) == 1 and "Error" in str(table_names[0])):
                self.database_schema_info = "\n\nAVAILABLE DATABASE TABLES AND SCHEMAS:\n"
                self.database_schema_info += "=" * 60 + "\n"
                
                for table_name in table_names:
                    print(f"DEBUG: Getting schema for table: {table_name}")
                    
                    # Use the imported get_schema function directly
                    schema_text = get_schema(table_name)
                    
                    self.database_schema_info += f"\n{schema_text}\n"
                    self.database_schema_info += "-" * 40 + "\n"
                
                self.database_schema_info += "\n" + "=" * 60 + "\n"
                print(f"DEBUG: Database schema info prepared once, length: {len(self.database_schema_info)} chars")
            else:
                print("DEBUG: No tables found or error getting tables")
                self.database_schema_info = "\nDatabase schema information unavailable.\n"
        except Exception as e:
            print(f"DEBUG: Error getting database schema during initialization: {e}")
            self.database_schema_info = "\nDatabase schema information unavailable due to error.\n"

    async def answer_question(self, question: str) -> str:
        """
        Answer a question by calling tools as needed.
        :param question: a single question as a string
        :return: the answer as a string
        """
        print(f"DEBUG: Starting to answer question: {question}")
        
        # Use pre-fetched database schema info
        print(f"DEBUG: Using pre-fetched database schema info, length: {len(self.database_schema_info)} chars")

        messages = [
            {
                "role": "user",
                "content": f"""Answer this question using the available tools: {question['question']},
                the answer MUST be only one piece of information (the name, boolean, the specific number) 
                having type {question['answer_type']} and answer having unit {question['unit']}.
                Always answer the following question exactly. Do not omit, change, or rephrase the question in your final answer. Your answer must directly correspond to this question.


You have access to:
- Wikipedia tools for general knowledge and current events
- Database tools for querying CO2, energy, and emissions data from Our World in Data
- Currency conversion tools for converting between different currencies
- Calculate tool for mathematical operations (addition, subtraction, multiplication, division, percentages, etc.)

{self.database_schema_info}

ANSWER FORMAT REQUIREMENTS:
Your answer must be in the EXACT format shown below. Do not include explanations, sources, or additional text.
Just provide the raw answer value that matches the expected data type.

Expected answer format examples:
- For numbers: 42 or 42.5 or 412880.659 (not "42" or "42 million")
- For booleans: true or false (not "yes" or "no")  
- For strings: "Potomac River" (include quotes for string answers)
- For null answers: null (when information is not available)

<<<<<<< HEAD
Important guidelines:
1. Always cite your sources in your response
2. Use specific tool calls to gather information
3. For numerical data, provide precise values when possible
4. If you need to convert currencies, use the currency conversion tool
5. If a question requires calculations, show your work
6. If information is not available, clearly state that


Important workflow for Wikipedia:
1. Start with the **Wikipedia search tool** to find candidate pages.
2. Use the **Wikipedia page content tool** to extract information.
3. If Wikipedia only contains **partial information**:
   - Supplement it with **Database tools** (for numerical values like emissions, GDP, etc.).
   - Use **Currency tools** when conversions are needed.
   - Use your own reasoning to combine results.
4. Always **combine sources** into a single, clear answer.
5. Explicitly list **all sources you used** in the final JSON:
   - Wikipedia → `"source_type": "wikipedia"`, `"source_name": "<page title>"`.
   - Database → `"source_type": "database"`, `"source_name": "owid_co2_data"`.
   - Currency → `"source_type": "internal"`, `"source_name": "currency_rates.json"`.
   - If a tool cannot find data, clearly say so instead of guessing.

Formatting rules for sources:
- Each source must be a dictionary:
  {{
    "source_name": "Erste Group",
    "source_type": "wikipedia",
    "page_number": null
  }}
- If multiple tools were used, include all sources in the list.
- If no sources are available, set `"sources": null`.

Guidelines:
- Provide precise values when possible.
- Show calculations if you derived a result.
- Do not hallucinate data (e.g., no "Scope 5 emissions").
- If information is missing in all tools, clearly state that.
"""
=======
Sources format (when available):
- For PDF files: {{"source_name": "filename.pdf", "source_type": "pdf", "page_number": 123}}
- For Wikipedia: {{"source_name": "Article Title", "source_type": "wikipedia", "page_number": null}}
- For database: {{"source_name": "table_name", "source_type": "database", "page_number": null}}
- When no sources: null

CRITICAL: 
- If the question requires database information, first generate and execute a SQL query using the query_database tool
- Use the exact table and column names shown in the schemas above
- For numerical answers, provide precise values without units or explanations
- If information is not available, return null
- Do NOT include explanatory text in your final answer"""
>>>>>>> 13381aa5
            }
        ]

        print(f"DEBUG: Initial prompt prepared, total length: {messages[0]} chars")

        max_iterations = 10  # Prevent infinite loops
        iteration = 0
        
        while iteration < max_iterations:
            iteration += 1
            print(f"DEBUG: Starting iteration {iteration}")
            
            # Get a response from Claude
            print("DEBUG: Calling Claude API...")
            response = self.anthropic.messages.create(
                model="claude-3-5-haiku-20241022",  # Using fastest/cheapest model for hackathon
                max_tokens=4000,
                messages=messages,
                tools=self.tools
            )
            print(f"DEBUG: Claude response received, stop_reason: {response.stop_reason}")

            # Add Claude's response to the conversation
            messages.append({
                "role": "assistant", 
                "content": response.content
            })

            # Check if Claude wants to use tools
            if response.stop_reason == "tool_use":
                print("DEBUG: Claude wants to use tools")
                tool_results = []
                
                for content_block in response.content:
                    if content_block.type == "tool_use":
                        tool_name = content_block.name
                        tool_input = content_block.input
                        tool_call_id = content_block.id
                        
                        print(f"DEBUG: Calling tool '{tool_name}' with input: {tool_input}")
                        
                        try:
                            # Call the appropriate tool based on which client handles it
                            result = await self._call_tool(tool_name, tool_input)
                            print(f"DEBUG: Tool '{tool_name}' result: {str(result)[:200]}...")
                            tool_results.append({
                                "type": "tool_result",
                                "tool_use_id": tool_call_id,
                                "content": str(result)
                            })
                        except Exception as e:
                            print(f"DEBUG: Error calling tool '{tool_name}': {e}")
                            tool_results.append({
                                "type": "tool_result", 
                                "tool_use_id": tool_call_id,
                                "content": f"Error calling tool {tool_name}: {str(e)}"
                            })

                # Add tool results to conversation
                messages.append({
                    "role": "user",
                    "content": tool_results
                })
                print(f"DEBUG: Added {len(tool_results)} tool results to conversation")
            else:
                print("DEBUG: Claude finished, extracting final answer")
                # No more tool calls, extract the final answer
                final_response = ""
                for content_block in response.content:
                    if content_block.type == "text":
                        final_response += content_block.text
                print(f"DEBUG: Final answer length: {len(final_response)} chars")
                return final_response.strip()

        print("DEBUG: Maximum iterations reached!")
        return "Maximum iterations reached. Unable to complete the answer."

    async def _call_tool(self, tool_name: str, tool_input: dict):
        """Helper method to route tool calls to the appropriate MCP client"""
        
        # Check which client handles this tool
        if any(tool["name"] == tool_name for tool in self.wikipedia_tools):
            if self.wikipedia_client:
                return await self.wikipedia_client.call_tool(tool_name, tool_input)
        elif any(tool["name"] == tool_name for tool in self.database_tools):
            if self.database_client:
                return await self.database_client.call_tool(tool_name, tool_input)
        elif any(tool["name"] == tool_name for tool in self.currency_tools):
            if self.currency_client:
                return await self.currency_client.call_tool(tool_name, tool_input)
        elif any(tool["name"] == tool_name for tool in self.math_tools):
            # Handle built-in math tool
            if tool_name == "calculate":
                return self.calculate(tool_input.get("expression", ""))
        
        raise Exception(f"Tool {tool_name} not found in any available clients")


async def main(verbose: bool = True):
    agent = Agent()
    
    # Load questions from public_questions.json
    questions_file = get_root_dir() / 'data' / 'public_questions.json'
    with open(questions_file, 'r') as f:
        questions_data = json.load(f)
    
    # Extract just the question text from the data structure
    questions = [questions_data[str(i)] for i in range(76, len(questions_data) + 1)]
    
    answers = []
    try:
        await agent.initialise_servers()
        # TODO: change this loop as needed
        for i, q in enumerate(questions, 1):
            if verbose:
                print(f"Answering question {i}/{len(questions)}...")
            try:
                answer = await agent.answer_question(q)
                answers.append(answer)
                if verbose:
                    print(f"{i}.\nQuestion: {q}\nAnswer: {answer}\n")
            except Exception as e:
                print(f"Error answering question {i}: {e}")
                answers.append(None)  # keep placeholder so indexes match
    finally:
        if hasattr(agent, 'wikipedia_client') and agent.wikipedia_client is not None:
            try:
                await agent.wikipedia_client.cleanup()
            except Exception as e:
                print(f"Warning: Error cleaning up Wikipedia client: {e}")
            finally:
                agent.wikipedia_client = None

        if hasattr(agent, 'database_client') and agent.database_client is not None:
            try:
                await agent.database_client.cleanup()
            except Exception as e:
                print(f"Warning: Error cleaning up Database client: {e}")
            finally:
                agent.database_client = None
        
        if hasattr(agent, 'currency_client') and agent.currency_client is not None:
            try:
                await agent.currency_client.cleanup()
            except Exception as e:
                print(f"Warning: Error cleaning up Currency client: {e}")
            finally:
                agent.currency_client = None
    
    # Save answers in the required JSON format
    output_file = get_root_dir() / 'submission.json'
    submission = {
        "team_name": "hackathon_team",  # TODO: change this to your team name
        "answers": {}
    }
    
    for i, answer in enumerate(answers, 1):
        if answer is not None:
            submission["answers"][str(i)] = {
                "question": questions[i-1],
                "answer": answer,
                "sources": []  # TODO: extract sources from the answer if possible
            }
    
    with open(output_file, 'w') as f:
        json.dump(submission, f, indent=2)
    
    if verbose:
        print(f"Answers saved to {output_file}")
    
    return answers

if __name__ == "__main__":
    answers = asyncio.run(main())
<|MERGE_RESOLUTION|>--- conflicted
+++ resolved
@@ -1,446 +1,437 @@
-"""
-This script acts as the MCP host, the AI agent which calls tools to answer questions.
-
-Most of the script was copied and adapted from the official MCP documentation "Build an MCP client" available at:
-https://modelcontextprotocol.io/docs/develop/build-client
-raw file available here:
-https://github.com/modelcontextprotocol/quickstart-resources/blob/main/mcp-client-python/client.py
-"""
-
-import asyncio
-from src.util.client import MCPClient
-from src.util.utils import get_root_dir
-from src.mcp_servers.database import get_tables, get_schema
-
-from anthropic import Anthropic
-from dotenv import load_dotenv
-import os
-import json
-
-load_dotenv()  # load environment variables from .env
-
-class Agent:
-    def __init__(self):
-        self.tools = []
-        self.anthropic = Anthropic(api_key=os.getenv("ANTHROPIC_API_KEY")) # Initialise Claude
-        
-        # Add built-in math tool
-        self.math_tools = [{
-            "name": "calculate",
-            "description": "Execute Python mathematical expressions safely. Use for arithmetic, percentages, conversions, etc.",
-            "input_schema": {
-                "type": "object",
-                "properties": {
-                    "expression": {
-                        "type": "string",
-                        "description": "Python mathematical expression to evaluate (e.g., '(100 * 1.1672)', '(67949000 - 22427000) / 22427000 * 100')"
-                    }
-                },
-                "required": ["expression"]
-            }
-        }]
-    
-    def calculate(self, expression: str) -> dict:
-        """
-        Safely execute Python mathematical expressions.
-        """
-        try:
-            # Only allow safe mathematical operations
-            allowed_names = {
-                "__builtins__": {},
-                "abs": abs, "round": round, "min": min, "max": max,
-                "sum": sum, "pow": pow, "divmod": divmod,
-                # Math functions
-                "math": __import__("math"),
-            }
-            
-            print(f"DEBUG: Calculating expression: {expression}")
-            result = eval(expression, allowed_names, {})
-            print(f"DEBUG: Calculation result: {result}")
-            
-            return {
-                "expression": expression,
-                "result": result,
-                "type": type(result).__name__
-            }
-        except Exception as e:
-            print(f"DEBUG: Calculation error: {e}")
-            return {
-                "expression": expression,
-                "error": str(e),
-                "result": None
-            }
-
-    async def initialise_servers(self):
-
-        # Initialize tools lists
-        self.wikipedia_tools = []
-        self.database_tools = []
-        self.currency_tools = []
-        
-        # Initialize database schema info once
-        self.database_schema_info = ""
-
-        # Initialise the Wikipedia MCP server
-        try:
-            self.wikipedia_client = MCPClient()
-            await self.wikipedia_client.connect_to_server("python", ["-m", "wikipedia_mcp", "--transport", "stdio"])
-
-            wikipedia_tools = await self.wikipedia_client.list_tools()
-            self.wikipedia_tools = [{
-                "name": tool.name,
-                "description": tool.description,
-                "input_schema": tool.inputSchema
-            } for tool in wikipedia_tools]
-            print("Wikipedia MCP server initialized successfully")
-        except Exception as e:
-            print(f"Warning: Failed to initialize Wikipedia MCP server: {e}")
-            # Ensure client is properly cleaned up if initialization fails
-            if hasattr(self, 'wikipedia_client') and self.wikipedia_client is not None:
-                try:
-                    await self.wikipedia_client.cleanup()
-                except:
-                    pass
-            self.wikipedia_client = None
-
-        # Initialise the OWID database MCP server
-        try:
-            self.database_client = MCPClient()
-            await self.database_client.connect_to_server("python", ["-m", "src.mcp_servers.database"])
-
-            database_tools = await self.database_client.list_tools()
-            self.database_tools = [{
-                "name": tool.name,
-                "description": tool.description,
-                "input_schema": tool.inputSchema
-            } for tool in database_tools]
-            print("Database MCP server initialized successfully")
-        except Exception as e:
-            print(f"Warning: Failed to initialize Database MCP server: {e}")
-            # Ensure client is properly cleaned up if initialization fails
-            if hasattr(self, 'database_client') and self.database_client is not None:
-                try:
-                    await self.database_client.cleanup()
-                except:
-                    pass
-            self.database_client = None
-
-        # Initialise the Currency Converter MCP server
-        try:
-            self.currency_client = MCPClient()
-            await self.currency_client.connect_to_server("python", ["-m", "src.mcp_servers.currency_converter"])
-
-            currency_tools = await self.currency_client.list_tools()
-            self.currency_tools = [{
-                "name": tool.name,
-                "description": tool.description,
-                "input_schema": tool.inputSchema
-            } for tool in currency_tools]
-            print("Currency Converter MCP server initialized successfully")
-        except Exception as e:
-            print(f"Warning: Failed to initialize Currency Converter MCP server: {e}")
-            # Ensure client is properly cleaned up if initialization fails
-            if hasattr(self, 'currency_client') and self.currency_client is not None:
-                try:
-                    await self.currency_client.cleanup()
-                except:
-                    pass
-            self.currency_client = None
-
-        self.tools = self.wikipedia_tools + self.database_tools + self.currency_tools + self.math_tools
-        
-        # Fetch database schema once during initialization
-        print("DEBUG: Fetching database schema once during initialization...")
-        try:
-            # Use the imported get_tables function directly
-            table_names = get_tables()
-            print(f"DEBUG: Found tables: {table_names}")
-            
-            if table_names and not (len(table_names) == 1 and "Error" in str(table_names[0])):
-                self.database_schema_info = "\n\nAVAILABLE DATABASE TABLES AND SCHEMAS:\n"
-                self.database_schema_info += "=" * 60 + "\n"
-                
-                for table_name in table_names:
-                    print(f"DEBUG: Getting schema for table: {table_name}")
-                    
-                    # Use the imported get_schema function directly
-                    schema_text = get_schema(table_name)
-                    
-                    self.database_schema_info += f"\n{schema_text}\n"
-                    self.database_schema_info += "-" * 40 + "\n"
-                
-                self.database_schema_info += "\n" + "=" * 60 + "\n"
-                print(f"DEBUG: Database schema info prepared once, length: {len(self.database_schema_info)} chars")
-            else:
-                print("DEBUG: No tables found or error getting tables")
-                self.database_schema_info = "\nDatabase schema information unavailable.\n"
-        except Exception as e:
-            print(f"DEBUG: Error getting database schema during initialization: {e}")
-            self.database_schema_info = "\nDatabase schema information unavailable due to error.\n"
-
-    async def answer_question(self, question: str) -> str:
-        """
-        Answer a question by calling tools as needed.
-        :param question: a single question as a string
-        :return: the answer as a string
-        """
-        print(f"DEBUG: Starting to answer question: {question}")
-        
-        # Use pre-fetched database schema info
-        print(f"DEBUG: Using pre-fetched database schema info, length: {len(self.database_schema_info)} chars")
-
-        messages = [
-            {
-                "role": "user",
-                "content": f"""Answer this question using the available tools: {question['question']},
-                the answer MUST be only one piece of information (the name, boolean, the specific number) 
-                having type {question['answer_type']} and answer having unit {question['unit']}.
-                Always answer the following question exactly. Do not omit, change, or rephrase the question in your final answer. Your answer must directly correspond to this question.
-
-
-You have access to:
-- Wikipedia tools for general knowledge and current events
-- Database tools for querying CO2, energy, and emissions data from Our World in Data
-- Currency conversion tools for converting between different currencies
-- Calculate tool for mathematical operations (addition, subtraction, multiplication, division, percentages, etc.)
-
-{self.database_schema_info}
-
-ANSWER FORMAT REQUIREMENTS:
-Your answer must be in the EXACT format shown below. Do not include explanations, sources, or additional text.
-Just provide the raw answer value that matches the expected data type.
-
-Expected answer format examples:
-- For numbers: 42 or 42.5 or 412880.659 (not "42" or "42 million")
-- For booleans: true or false (not "yes" or "no")  
-- For strings: "Potomac River" (include quotes for string answers)
-- For null answers: null (when information is not available)
-
-<<<<<<< HEAD
-Important guidelines:
-1. Always cite your sources in your response
-2. Use specific tool calls to gather information
-3. For numerical data, provide precise values when possible
-4. If you need to convert currencies, use the currency conversion tool
-5. If a question requires calculations, show your work
-6. If information is not available, clearly state that
-
-
-Important workflow for Wikipedia:
-1. Start with the **Wikipedia search tool** to find candidate pages.
-2. Use the **Wikipedia page content tool** to extract information.
-3. If Wikipedia only contains **partial information**:
-   - Supplement it with **Database tools** (for numerical values like emissions, GDP, etc.).
-   - Use **Currency tools** when conversions are needed.
-   - Use your own reasoning to combine results.
-4. Always **combine sources** into a single, clear answer.
-5. Explicitly list **all sources you used** in the final JSON:
-   - Wikipedia → `"source_type": "wikipedia"`, `"source_name": "<page title>"`.
-   - Database → `"source_type": "database"`, `"source_name": "owid_co2_data"`.
-   - Currency → `"source_type": "internal"`, `"source_name": "currency_rates.json"`.
-   - If a tool cannot find data, clearly say so instead of guessing.
-
-Formatting rules for sources:
-- Each source must be a dictionary:
-  {{
-    "source_name": "Erste Group",
-    "source_type": "wikipedia",
-    "page_number": null
-  }}
-- If multiple tools were used, include all sources in the list.
-- If no sources are available, set `"sources": null`.
-
-Guidelines:
-- Provide precise values when possible.
-- Show calculations if you derived a result.
-- Do not hallucinate data (e.g., no "Scope 5 emissions").
-- If information is missing in all tools, clearly state that.
-"""
-=======
-Sources format (when available):
-- For PDF files: {{"source_name": "filename.pdf", "source_type": "pdf", "page_number": 123}}
-- For Wikipedia: {{"source_name": "Article Title", "source_type": "wikipedia", "page_number": null}}
-- For database: {{"source_name": "table_name", "source_type": "database", "page_number": null}}
-- When no sources: null
-
-CRITICAL: 
-- If the question requires database information, first generate and execute a SQL query using the query_database tool
-- Use the exact table and column names shown in the schemas above
-- For numerical answers, provide precise values without units or explanations
-- If information is not available, return null
-- Do NOT include explanatory text in your final answer"""
->>>>>>> 13381aa5
-            }
-        ]
-
-        print(f"DEBUG: Initial prompt prepared, total length: {messages[0]} chars")
-
-        max_iterations = 10  # Prevent infinite loops
-        iteration = 0
-        
-        while iteration < max_iterations:
-            iteration += 1
-            print(f"DEBUG: Starting iteration {iteration}")
-            
-            # Get a response from Claude
-            print("DEBUG: Calling Claude API...")
-            response = self.anthropic.messages.create(
-                model="claude-3-5-haiku-20241022",  # Using fastest/cheapest model for hackathon
-                max_tokens=4000,
-                messages=messages,
-                tools=self.tools
-            )
-            print(f"DEBUG: Claude response received, stop_reason: {response.stop_reason}")
-
-            # Add Claude's response to the conversation
-            messages.append({
-                "role": "assistant", 
-                "content": response.content
-            })
-
-            # Check if Claude wants to use tools
-            if response.stop_reason == "tool_use":
-                print("DEBUG: Claude wants to use tools")
-                tool_results = []
-                
-                for content_block in response.content:
-                    if content_block.type == "tool_use":
-                        tool_name = content_block.name
-                        tool_input = content_block.input
-                        tool_call_id = content_block.id
-                        
-                        print(f"DEBUG: Calling tool '{tool_name}' with input: {tool_input}")
-                        
-                        try:
-                            # Call the appropriate tool based on which client handles it
-                            result = await self._call_tool(tool_name, tool_input)
-                            print(f"DEBUG: Tool '{tool_name}' result: {str(result)[:200]}...")
-                            tool_results.append({
-                                "type": "tool_result",
-                                "tool_use_id": tool_call_id,
-                                "content": str(result)
-                            })
-                        except Exception as e:
-                            print(f"DEBUG: Error calling tool '{tool_name}': {e}")
-                            tool_results.append({
-                                "type": "tool_result", 
-                                "tool_use_id": tool_call_id,
-                                "content": f"Error calling tool {tool_name}: {str(e)}"
-                            })
-
-                # Add tool results to conversation
-                messages.append({
-                    "role": "user",
-                    "content": tool_results
-                })
-                print(f"DEBUG: Added {len(tool_results)} tool results to conversation")
-            else:
-                print("DEBUG: Claude finished, extracting final answer")
-                # No more tool calls, extract the final answer
-                final_response = ""
-                for content_block in response.content:
-                    if content_block.type == "text":
-                        final_response += content_block.text
-                print(f"DEBUG: Final answer length: {len(final_response)} chars")
-                return final_response.strip()
-
-        print("DEBUG: Maximum iterations reached!")
-        return "Maximum iterations reached. Unable to complete the answer."
-
-    async def _call_tool(self, tool_name: str, tool_input: dict):
-        """Helper method to route tool calls to the appropriate MCP client"""
-        
-        # Check which client handles this tool
-        if any(tool["name"] == tool_name for tool in self.wikipedia_tools):
-            if self.wikipedia_client:
-                return await self.wikipedia_client.call_tool(tool_name, tool_input)
-        elif any(tool["name"] == tool_name for tool in self.database_tools):
-            if self.database_client:
-                return await self.database_client.call_tool(tool_name, tool_input)
-        elif any(tool["name"] == tool_name for tool in self.currency_tools):
-            if self.currency_client:
-                return await self.currency_client.call_tool(tool_name, tool_input)
-        elif any(tool["name"] == tool_name for tool in self.math_tools):
-            # Handle built-in math tool
-            if tool_name == "calculate":
-                return self.calculate(tool_input.get("expression", ""))
-        
-        raise Exception(f"Tool {tool_name} not found in any available clients")
-
-
-async def main(verbose: bool = True):
-    agent = Agent()
-    
-    # Load questions from public_questions.json
-    questions_file = get_root_dir() / 'data' / 'public_questions.json'
-    with open(questions_file, 'r') as f:
-        questions_data = json.load(f)
-    
-    # Extract just the question text from the data structure
-    questions = [questions_data[str(i)] for i in range(76, len(questions_data) + 1)]
-    
-    answers = []
-    try:
-        await agent.initialise_servers()
-        # TODO: change this loop as needed
-        for i, q in enumerate(questions, 1):
-            if verbose:
-                print(f"Answering question {i}/{len(questions)}...")
-            try:
-                answer = await agent.answer_question(q)
-                answers.append(answer)
-                if verbose:
-                    print(f"{i}.\nQuestion: {q}\nAnswer: {answer}\n")
-            except Exception as e:
-                print(f"Error answering question {i}: {e}")
-                answers.append(None)  # keep placeholder so indexes match
-    finally:
-        if hasattr(agent, 'wikipedia_client') and agent.wikipedia_client is not None:
-            try:
-                await agent.wikipedia_client.cleanup()
-            except Exception as e:
-                print(f"Warning: Error cleaning up Wikipedia client: {e}")
-            finally:
-                agent.wikipedia_client = None
-
-        if hasattr(agent, 'database_client') and agent.database_client is not None:
-            try:
-                await agent.database_client.cleanup()
-            except Exception as e:
-                print(f"Warning: Error cleaning up Database client: {e}")
-            finally:
-                agent.database_client = None
-        
-        if hasattr(agent, 'currency_client') and agent.currency_client is not None:
-            try:
-                await agent.currency_client.cleanup()
-            except Exception as e:
-                print(f"Warning: Error cleaning up Currency client: {e}")
-            finally:
-                agent.currency_client = None
-    
-    # Save answers in the required JSON format
-    output_file = get_root_dir() / 'submission.json'
-    submission = {
-        "team_name": "hackathon_team",  # TODO: change this to your team name
-        "answers": {}
-    }
-    
-    for i, answer in enumerate(answers, 1):
-        if answer is not None:
-            submission["answers"][str(i)] = {
-                "question": questions[i-1],
-                "answer": answer,
-                "sources": []  # TODO: extract sources from the answer if possible
-            }
-    
-    with open(output_file, 'w') as f:
-        json.dump(submission, f, indent=2)
-    
-    if verbose:
-        print(f"Answers saved to {output_file}")
-    
-    return answers
-
-if __name__ == "__main__":
-    answers = asyncio.run(main())
+"""
+This script acts as the MCP host, the AI agent which calls tools to answer questions.
+
+Most of the script was copied and adapted from the official MCP documentation "Build an MCP client" available at:
+https://modelcontextprotocol.io/docs/develop/build-client
+raw file available here:
+https://github.com/modelcontextprotocol/quickstart-resources/blob/main/mcp-client-python/client.py
+"""
+
+import asyncio
+from src.util.client import MCPClient
+from src.util.utils import get_root_dir
+from src.mcp_servers.database import get_tables, get_schema
+
+from anthropic import Anthropic
+from dotenv import load_dotenv
+import os
+import json
+
+load_dotenv()  # load environment variables from .env
+
+class Agent:
+    def __init__(self):
+        self.tools = []
+        self.anthropic = Anthropic(api_key=os.getenv("ANTHROPIC_API_KEY")) # Initialise Claude
+        
+        # Add built-in math tool
+        self.math_tools = [{
+            "name": "calculate",
+            "description": "Execute Python mathematical expressions safely. Use for arithmetic, percentages, conversions, etc.",
+            "input_schema": {
+                "type": "object",
+                "properties": {
+                    "expression": {
+                        "type": "string",
+                        "description": "Python mathematical expression to evaluate (e.g., '(100 * 1.1672)', '(67949000 - 22427000) / 22427000 * 100')"
+                    }
+                },
+                "required": ["expression"]
+            }
+        }]
+    
+    def calculate(self, expression: str) -> dict:
+        """
+        Safely execute Python mathematical expressions.
+        """
+        try:
+            # Only allow safe mathematical operations
+            allowed_names = {
+                "__builtins__": {},
+                "abs": abs, "round": round, "min": min, "max": max,
+                "sum": sum, "pow": pow, "divmod": divmod,
+                # Math functions
+                "math": __import__("math"),
+            }
+            
+            print(f"DEBUG: Calculating expression: {expression}")
+            result = eval(expression, allowed_names, {})
+            print(f"DEBUG: Calculation result: {result}")
+            
+            return {
+                "expression": expression,
+                "result": result,
+                "type": type(result).__name__
+            }
+        except Exception as e:
+            print(f"DEBUG: Calculation error: {e}")
+            return {
+                "expression": expression,
+                "error": str(e),
+                "result": None
+            }
+
+    async def initialise_servers(self):
+
+        # Initialize tools lists
+        self.wikipedia_tools = []
+        self.database_tools = []
+        self.currency_tools = []
+        
+        # Initialize database schema info once
+        self.database_schema_info = ""
+
+        # Initialise the Wikipedia MCP server
+        try:
+            self.wikipedia_client = MCPClient()
+            await self.wikipedia_client.connect_to_server("python", ["-m", "wikipedia_mcp", "--transport", "stdio"])
+
+            wikipedia_tools = await self.wikipedia_client.list_tools()
+            self.wikipedia_tools = [{
+                "name": tool.name,
+                "description": tool.description,
+                "input_schema": tool.inputSchema
+            } for tool in wikipedia_tools]
+            print("Wikipedia MCP server initialized successfully")
+        except Exception as e:
+            print(f"Warning: Failed to initialize Wikipedia MCP server: {e}")
+            # Ensure client is properly cleaned up if initialization fails
+            if hasattr(self, 'wikipedia_client') and self.wikipedia_client is not None:
+                try:
+                    await self.wikipedia_client.cleanup()
+                except:
+                    pass
+            self.wikipedia_client = None
+
+        # Initialise the OWID database MCP server
+        try:
+            self.database_client = MCPClient()
+            await self.database_client.connect_to_server("python", ["-m", "src.mcp_servers.database"])
+
+            database_tools = await self.database_client.list_tools()
+            self.database_tools = [{
+                "name": tool.name,
+                "description": tool.description,
+                "input_schema": tool.inputSchema
+            } for tool in database_tools]
+            print("Database MCP server initialized successfully")
+        except Exception as e:
+            print(f"Warning: Failed to initialize Database MCP server: {e}")
+            # Ensure client is properly cleaned up if initialization fails
+            if hasattr(self, 'database_client') and self.database_client is not None:
+                try:
+                    await self.database_client.cleanup()
+                except:
+                    pass
+            self.database_client = None
+
+        # Initialise the Currency Converter MCP server
+        try:
+            self.currency_client = MCPClient()
+            await self.currency_client.connect_to_server("python", ["-m", "src.mcp_servers.currency_converter"])
+
+            currency_tools = await self.currency_client.list_tools()
+            self.currency_tools = [{
+                "name": tool.name,
+                "description": tool.description,
+                "input_schema": tool.inputSchema
+            } for tool in currency_tools]
+            print("Currency Converter MCP server initialized successfully")
+        except Exception as e:
+            print(f"Warning: Failed to initialize Currency Converter MCP server: {e}")
+            # Ensure client is properly cleaned up if initialization fails
+            if hasattr(self, 'currency_client') and self.currency_client is not None:
+                try:
+                    await self.currency_client.cleanup()
+                except:
+                    pass
+            self.currency_client = None
+
+        self.tools = self.wikipedia_tools + self.database_tools + self.currency_tools + self.math_tools
+        
+        # Fetch database schema once during initialization
+        print("DEBUG: Fetching database schema once during initialization...")
+        try:
+            # Use the imported get_tables function directly
+            table_names = get_tables()
+            print(f"DEBUG: Found tables: {table_names}")
+            
+            if table_names and not (len(table_names) == 1 and "Error" in str(table_names[0])):
+                self.database_schema_info = "\n\nAVAILABLE DATABASE TABLES AND SCHEMAS:\n"
+                self.database_schema_info += "=" * 60 + "\n"
+                
+                for table_name in table_names:
+                    print(f"DEBUG: Getting schema for table: {table_name}")
+                    
+                    # Use the imported get_schema function directly
+                    schema_text = get_schema(table_name)
+                    
+                    self.database_schema_info += f"\n{schema_text}\n"
+                    self.database_schema_info += "-" * 40 + "\n"
+                
+                self.database_schema_info += "\n" + "=" * 60 + "\n"
+                print(f"DEBUG: Database schema info prepared once, length: {len(self.database_schema_info)} chars")
+            else:
+                print("DEBUG: No tables found or error getting tables")
+                self.database_schema_info = "\nDatabase schema information unavailable.\n"
+        except Exception as e:
+            print(f"DEBUG: Error getting database schema during initialization: {e}")
+            self.database_schema_info = "\nDatabase schema information unavailable due to error.\n"
+
+    async def answer_question(self, question: str) -> str:
+        """
+        Answer a question by calling tools as needed.
+        :param question: a single question as a string
+        :return: the answer as a string
+        """
+        print(f"DEBUG: Starting to answer question: {question}")
+        
+        # Use pre-fetched database schema info
+        print(f"DEBUG: Using pre-fetched database schema info, length: {len(self.database_schema_info)} chars")
+
+        messages = [
+            {
+                "role": "user",
+                "content": f"""Answer this question using the available tools: {question['question']},
+                the answer MUST be only one piece of information (the name, boolean, the specific number) 
+                having type {question['answer_type']} and answer having unit {question['unit']}.
+                Always answer the following question exactly. Do not omit, change, or rephrase the question in your final answer. Your answer must directly correspond to this question.
+
+
+You have access to:
+- Wikipedia tools for general knowledge and current events
+- Database tools for querying CO2, energy, and emissions data from Our World in Data
+- Currency conversion tools for converting between different currencies
+- Calculate tool for mathematical operations (addition, subtraction, multiplication, division, percentages, etc.)
+
+{self.database_schema_info}
+
+ANSWER FORMAT REQUIREMENTS:
+Your answer must be in the EXACT format shown below. Do not include explanations, sources, or additional text.
+Just provide the raw answer value that matches the expected data type.
+
+Expected answer format examples:
+- For numbers: 42 or 42.5 or 412880.659 (not "42" or "42 million")
+- For booleans: true or false (not "yes" or "no")  
+- For strings: "Potomac River" (include quotes for string answers)
+- For null answers: null (when information is not available)
+
+Important guidelines:
+1. Always cite your sources in your response
+2. Use specific tool calls to gather information
+3. For numerical data, provide precise values when possible
+4. If you need to convert currencies, use the currency conversion tool
+5. If a question requires calculations, show your work
+6. If information is not available, clearly state that
+
+
+Important workflow for Wikipedia:
+1. Start with the **Wikipedia search tool** to find candidate pages.
+2. Use the **Wikipedia page content tool** to extract information.
+3. If Wikipedia only contains **partial information**:
+   - Supplement it with **Database tools** (for numerical values like emissions, GDP, etc.).
+   - Use **Currency tools** when conversions are needed.
+   - Use your own reasoning to combine results.
+4. Always **combine sources** into a single, clear answer.
+5. Explicitly list **all sources you used** in the final JSON:
+   - Wikipedia → `"source_type": "wikipedia"`, `"source_name": "<page title>"`.
+   - Database → `"source_type": "database"`, `"source_name": "owid_co2_data"`.
+   - Currency → `"source_type": "internal"`, `"source_name": "currency_rates.json"`.
+   - If a tool cannot find data, clearly say so instead of guessing.
+
+
+- If multiple tools were used, include all sources in the list.
+- If no sources are available, set `"sources": null`.
+
+Guidelines:
+- Provide precise values when possible.
+- Show calculations if you derived a result.
+- Do not hallucinate data (e.g., no "Scope 5 emissions").
+- If information is missing in all tools, clearly state that.
+
+Sources format (when available):
+- For PDF files: {{"source_name": "filename.pdf", "source_type": "pdf", "page_number": 123}}
+- For Wikipedia: {{"source_name": "Article Title", "source_type": "wikipedia", "page_number": null}}
+- For database: {{"source_name": "table_name", "source_type": "database", "page_number": null}}
+- When no sources: null
+
+CRITICAL: 
+- If the question requires database information, first generate and execute a SQL query using the query_database tool
+- Use the exact table and column names shown in the schemas above
+- For numerical answers, provide precise values without units or explanations
+- If information is not available, return null
+- Do NOT include explanatory text in your final answer"""
+            }
+        ]
+
+        print(f"DEBUG: Initial prompt prepared, total length: {messages[0]} chars")
+
+        max_iterations = 10  # Prevent infinite loops
+        iteration = 0
+        
+        while iteration < max_iterations:
+            iteration += 1
+            print(f"DEBUG: Starting iteration {iteration}")
+            
+            # Get a response from Claude
+            print("DEBUG: Calling Claude API...")
+            response = self.anthropic.messages.create(
+                model="claude-3-5-haiku-20241022",  # Using fastest/cheapest model for hackathon
+                max_tokens=4000,
+                messages=messages,
+                tools=self.tools
+            )
+            print(f"DEBUG: Claude response received, stop_reason: {response.stop_reason}")
+
+            # Add Claude's response to the conversation
+            messages.append({
+                "role": "assistant", 
+                "content": response.content
+            })
+
+            # Check if Claude wants to use tools
+            if response.stop_reason == "tool_use":
+                print("DEBUG: Claude wants to use tools")
+                tool_results = []
+                
+                for content_block in response.content:
+                    if content_block.type == "tool_use":
+                        tool_name = content_block.name
+                        tool_input = content_block.input
+                        tool_call_id = content_block.id
+                        
+                        print(f"DEBUG: Calling tool '{tool_name}' with input: {tool_input}")
+                        
+                        try:
+                            # Call the appropriate tool based on which client handles it
+                            result = await self._call_tool(tool_name, tool_input)
+                            print(f"DEBUG: Tool '{tool_name}' result: {str(result)[:200]}...")
+                            tool_results.append({
+                                "type": "tool_result",
+                                "tool_use_id": tool_call_id,
+                                "content": str(result)
+                            })
+                        except Exception as e:
+                            print(f"DEBUG: Error calling tool '{tool_name}': {e}")
+                            tool_results.append({
+                                "type": "tool_result", 
+                                "tool_use_id": tool_call_id,
+                                "content": f"Error calling tool {tool_name}: {str(e)}"
+                            })
+
+                # Add tool results to conversation
+                messages.append({
+                    "role": "user",
+                    "content": tool_results
+                })
+                print(f"DEBUG: Added {len(tool_results)} tool results to conversation")
+            else:
+                print("DEBUG: Claude finished, extracting final answer")
+                # No more tool calls, extract the final answer
+                final_response = ""
+                for content_block in response.content:
+                    if content_block.type == "text":
+                        final_response += content_block.text
+                print(f"DEBUG: Final answer length: {len(final_response)} chars")
+                return final_response.strip()
+
+        print("DEBUG: Maximum iterations reached!")
+        return "Maximum iterations reached. Unable to complete the answer."
+
+    async def _call_tool(self, tool_name: str, tool_input: dict):
+        """Helper method to route tool calls to the appropriate MCP client"""
+        
+        # Check which client handles this tool
+        if any(tool["name"] == tool_name for tool in self.wikipedia_tools):
+            if self.wikipedia_client:
+                return await self.wikipedia_client.call_tool(tool_name, tool_input)
+        elif any(tool["name"] == tool_name for tool in self.database_tools):
+            if self.database_client:
+                return await self.database_client.call_tool(tool_name, tool_input)
+        elif any(tool["name"] == tool_name for tool in self.currency_tools):
+            if self.currency_client:
+                return await self.currency_client.call_tool(tool_name, tool_input)
+        elif any(tool["name"] == tool_name for tool in self.math_tools):
+            # Handle built-in math tool
+            if tool_name == "calculate":
+                return self.calculate(tool_input.get("expression", ""))
+        
+        raise Exception(f"Tool {tool_name} not found in any available clients")
+
+
+async def main(verbose: bool = True):
+    agent = Agent()
+    
+    # Load questions from public_questions.json
+    questions_file = get_root_dir() / 'data' / 'public_questions.json'
+    with open(questions_file, 'r') as f:
+        questions_data = json.load(f)
+    
+    # Extract just the question text from the data structure
+    questions = [questions_data[str(i)] for i in range(76, len(questions_data) + 1)]
+    
+    answers = []
+    try:
+        await agent.initialise_servers()
+        # TODO: change this loop as needed
+        for i, q in enumerate(questions, 1):
+            if verbose:
+                print(f"Answering question {i}/{len(questions)}...")
+            try:
+                answer = await agent.answer_question(q)
+                answers.append(answer)
+                if verbose:
+                    print(f"{i}.\nQuestion: {q}\nAnswer: {answer}\n")
+            except Exception as e:
+                print(f"Error answering question {i}: {e}")
+                answers.append(None)  # keep placeholder so indexes match
+    finally:
+        if hasattr(agent, 'wikipedia_client') and agent.wikipedia_client is not None:
+            try:
+                await agent.wikipedia_client.cleanup()
+            except Exception as e:
+                print(f"Warning: Error cleaning up Wikipedia client: {e}")
+            finally:
+                agent.wikipedia_client = None
+
+        if hasattr(agent, 'database_client') and agent.database_client is not None:
+            try:
+                await agent.database_client.cleanup()
+            except Exception as e:
+                print(f"Warning: Error cleaning up Database client: {e}")
+            finally:
+                agent.database_client = None
+        
+        if hasattr(agent, 'currency_client') and agent.currency_client is not None:
+            try:
+                await agent.currency_client.cleanup()
+            except Exception as e:
+                print(f"Warning: Error cleaning up Currency client: {e}")
+            finally:
+                agent.currency_client = None
+    
+    # Save answers in the required JSON format
+    output_file = get_root_dir() / 'submission.json'
+    submission = {
+        "team_name": "hackathon_team",  # TODO: change this to your team name
+        "answers": {}
+    }
+    
+    for i, answer in enumerate(answers, 1):
+        if answer is not None:
+            submission["answers"][str(i)] = {
+                "question": questions[i-1],
+                "answer": answer,
+                "sources": []  # TODO: extract sources from the answer if possible
+            }
+    
+    with open(output_file, 'w') as f:
+        json.dump(submission, f, indent=2)
+    
+    if verbose:
+        print(f"Answers saved to {output_file}")
+    
+    return answers
+
+if __name__ == "__main__":
+    answers = asyncio.run(main())